--- conflicted
+++ resolved
@@ -10,11 +10,8 @@
 #include "node.hpp"
 #include "tree.hpp"
 
-<<<<<<< HEAD
 #include <iterator>
-=======
 #include <list>
->>>>>>> 7ad7635e
 #include <numeric>
 #include <sstream>
 #include <string>
